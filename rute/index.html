<!DOCTYPE html>
<html>
<head>
  <meta charset="utf-8">
  <title>Peta Rute Bus Solo Trans</title>
  <meta name="viewport" content="width=device-width, initial-scale=1.0">
  <!-- Link Leaflet CSS -->
  <link rel="stylesheet" href="https://unpkg.com/leaflet@1.9.4/dist/leaflet.css" />
  <!-- Link Leaflet Routing Machine CSS -->
  <link rel="stylesheet" href="https://unpkg.com/leaflet-routing-machine@3.2.12/dist/leaflet-routing-machine.css" />
  <style>
    html, body {
      height: 100%;
      margin: 0;
      font-family: Arial, sans-serif;
    }
    #map {
      height: 70%;
    }
    #controls {
      height: 30%;
      padding: 10px;
      overflow-y: auto;
      background: #f9f9f9;
    }
    .legend {
      position: fixed;
      bottom: 40px;
      left: 20px;
      background: white;
      padding: 10px;
      border: 2px solid gray;
      border-radius: 5px;
      z-index: 1000;
      font-size: 12px;
    }
    .legend div {
      margin-bottom: 5px;
    }
    .legend-color {
      display: inline-block;
      width: 20px;
      height: 3px;
      margin-right: 5px;
    }
    select, button, input {
      margin: 5px;
      padding: 5px;
    }
    #route-result {
      margin-top: 10px;
      font-size: 14px;
    }
  </style>
</head>
<body>
<<<<<<< HEAD
  <div id="map"></div>
    <div>
      <iframe width="100%" height="300px" frameborder="0" allowfullscreen src="https://umap.openstreetmap.fr/en/map/objek-wisata_1230706?scaleControl=false&miniMap=false&scrollWheelZoom=false&zoomControl=true&allowEdit=false&moreControl=true&searchControl=null&tilelayersControl=null&embedControl=null&datalayersControl=true&onLoadPanel=undefined&captionBar=false"></iframe>
    </div>

    <script>
    const halteData = [
      { id: "H01", name: "Jurug (Solo Safari)", lat: -7.56513474408024, lon: 110.858685876169, routes: ["K1", "FD2"] },
      { id: "H02", name: "UNS", lat: -7.56455236195493, lon: 110.8561722718, routes: ["K1"] },
      { id: "H03", name: "Vastenburg", lat: -7.57175743180982, lon: 110.8297470581, routes: ["K1"] },
      { id: "H04", name: "Gladag", lat: -7.57203341152584, lon: 110.827739168751, routes: ["K1"] },
      { id: "H05", name: "Pasar Pon Selatan", lat: -7.57053451729552, lon: 110.822770250784, routes: ["K1"] },
      { id: "H06", name: "Sriwedari 1 Selatan", lat: -7.56729936753916, lon: 110.812057143543, routes: ["K1", "FD8"] },
      { id: "H07", name: "Sriwedari 2 Selatan", lat: -7.56795480396892, lon: 110.814320671231, routes: ["K1", "FD8"] },
      { id: "H08", name: "Colomadu Utara", lat: -7.53253942382143, lon: 110.748923594566, routes: ["K1"] },
      { id: "H09", name: "Tugu Lilin", lat: -7.567581219, lon: 110.7835961, routes: ["K3"] },
      { id: "H10", name: "Vestenburg (Kantor Pos)", lat: -7.57140133360988, lon: 110.829647652826, routes: ["K3"] },
      { id: "H11", name: "Balai Kota", lat: -7.56993057310902, lon: 110.830046989632, routes: ["K3", "FD2"] },
      { id: "H12", name: "Pasar Gede", lat: -7.5684698254206, lon: 110.831727375632, routes: ["K3"] },
      { id: "H13", name: "Solo Techno Park", lat: -7.55653679470118, lon: 110.852209973442, routes: ["K3"] },
      { id: "H14", name: "Kantor Kecamatan Jebres", lat: -7.55541900174376, lon: 110.854977935521, routes: ["K3"] },
      { id: "H15", name: "Halte RS Jiwa / Taman Lansia", lat: -7.55707042819373, lon: 110.860610255225, routes: ["K3"] },
      { id: "H16", name: "Halte Kecamatan Colomadu", lat: -7.532634345, lon: 110.7487969, routes: ["K4"] },
      { id: "H17", name: "Stadion Manahan", lat: -7.556663684, lon: 110.8048193, routes: ["K4"] },
      { id: "H18", name: "Terminal Tirtonadi", lat: -7.551298569, lon: 110.8182099, routes: ["K4", "K6"] },
      { id: "H19", name: "Ngapeman", lat: -7.568500872, lon: 110.8166443, routes: ["K5", "FD8"] },
      { id: "H20", name: "Sriwedari", lat: -7.567047482, lon: 110.8118452, routes: ["K5"] },
      { id: "H21", name: "Landasan Udara (Pasar Colomadu)", lat: -7.53171343, lon: 110.7473448, routes: ["K5", "FD7"] },
      { id: "H22", name: "Ngarsopuro", lat: -7.569086355, lon: 110.8221284, routes: ["K6"] },
      { id: "H23", name: "Pasar Kembang", lat: -7.571950677, lon: 110.8166645, routes: ["K6"] },
      { id: "H24", name: "Sriwedari 2 Utara", lat: -7.567852615, lon: 110.8146095, routes: ["FD2", "FD8"] },
      { id: "H25", name: "Museum Keris B", lat: -7.568829291, lon: 110.8106188, routes: ["FD8"] },
      { id: "H26", name: "Mangkunegaran", lat: -7.567624751, lon: 110.8220978, routes: ["FD9"] },
      { id: "H27", name: "Sahid", lat: -7.564166826, lon: 110.8185673, routes: ["FD8", "FD9"] },
      { id: "H28", name: "Pasar Klewer", lat: -7.575037806, lon: 110.8264383, routes: ["FD10"] },
      { id: "H29", name: "Pasar Pucang Sawit A", lat: -7.567996022, lon: 110.8582507, routes: ["FD10"] },
=======
<div id="map"></div>
<div id="controls">
  <h3>Sistem Perencanaan Rute Bus Solo Trans</h3>
  <div>
    <button onclick="showHalteList()">Lihat Daftar Halte</button>
    <button onclick="showWisataList()">Lihat Daftar Tempat Wisata</button>
  </div>
  <div>
    <h4>Cari Rute Antar Halte</h4>
    <select id="start-halte">
      <option value="">Pilih Halte Awal</option>
    </select>
    <select id="end-halte">
      <option value="">Pilih Halte Tujuan</option>
    </select>
    <button onclick="findRoute()">Cari Rute</button>
  </div>
  <div>
    <h4>Cari Rute ke Tempat Wisata</h4>
    <select id="start-halte-wisata">
      <option value="">Pilih Halte Awal</option>
    </select>
    <select id="wisata">
      <option value="">Pilih Tempat Wisata</option>
    </select>
    <button onclick="findRouteToWisata()">Cari Rute</button>
  </div>
  <div id="route-result"></div>
</div>

<!-- Link Leaflet JS -->
<script src="https://unpkg.com/leaflet@1.9.4/dist/leaflet.js"></script>
<!-- Link Leaflet Routing Machine JS -->
<script src="https://unpkg.com/leaflet-routing-machine@3.2.12/dist/leaflet-routing-machine.js"></script>
<script>
  const halte_data = [
    {"id":"H01","name":"Jurug (Solo Safari)","lat":-7.56513474408024,"lon":110.858685876169,"routes":["K1","FD2"]},
    {"id":"H02","name":"UNS","lat":-7.56455236195493,"lon":110.8561722718,"routes":["K1"]},
    {"id":"H03","name":"Vastenburg","lat":-7.57175743180982,"lon":110.8297470581,"routes":["K1"]},
    {"id":"H04","name":"Gladag","lat":-7.57203341152584,"lon":110.827739168751,"routes":["K1","K3"]},
    {"id":"H05","name":"Pasar Pon Selatan","lat":-7.57053451729552,"lon":110.822770250784,"routes":["K1"]},
    {"id":"H06","name":"Sriwedari 1 Selatan","lat":-7.56729936753916,"lon":110.812057143543,"routes":["K1","FD8"]},
    {"id":"H07","name":"Sriwedari 2 Selatan","lat":-7.56795480396892,"lon":110.814320671231,"routes":["K1","FD8"]},
    {"id":"H08","name":"Colomadu Utara","lat":-7.53253942382143,"lon":110.748923594566,"routes":["K1"]},
    {"id":"H09","name":"Tugu Lilin","lat":-7.567581219,"lon":110.7835961,"routes":["K3"]},
    {"id":"H10","name":"Vestenburg (Kantor Pos)","lat":-7.57140133360988,"lon":110.829647652826,"routes":["K3"]},
    {"id":"H11","name":"Balai Kota","lat":-7.56993057310902,"lon":110.830046989632,"routes":["K3","FD2"]},
    {"id":"H12","name":"Pasar Gede","lat":-7.5684698254206,"lon":110.831727375632,"routes":["K3"]},
    {"id":"H13","name":"Solo Techno Park","lat":-7.55653679470118,"lon":110.852209973442,"routes":["K3"]},
    {"id":"H14","name":"Kantor Kecamatan Jebres","lat":-7.55541900174376,"lon":110.854977935521,"routes":["K3"]},
    {"id":"H15","name":"Halte RS Jiwa / Taman Lansia","lat":-7.55707042819373,"lon":110.860610255225,"routes":["K3"]},
    {"id":"H16","name":"Halte Kecamatan Colomadu","lat":-7.532634345,"lon":110.7487969,"routes":["K4"]},
    {"id":"H17","name":"Stadion Manahan","lat":-7.556663684,"lon":110.8048193,"routes":["K4"]},
    {"id":"H18","name":"Terminal Tirtonadi","lat":-7.551298569,"lon":110.8182099,"routes":["K4","K6"]},
    {"id":"H19","name":"Ngapeman","lat":-7.568500872,"lon":110.8166443,"routes":["K5","FD8"]},
    {"id":"H20","name":"Sriwedari","lat":-7.567047482,"lon":110.8118452,"routes":["K5"]},
    {"id":"H21","name":"Landasan Udara (Pasar Colomadu)","lat":-7.53171343,"lon":110.7473448,"routes":["K5","FD7"]},
    {"id":"H22","name":"Ngarsopuro","lat":-7.569086355,"lon":110.8221284,"routes":["K6"]},
    {"id":"H23","name":"Pasar Kembang","lat":-7.571950677,"lon":110.8166645,"routes":["K6"]},
    {"id":"H24","name":"Sriwedari 2 Utara","lat":-7.567852615,"lon":110.8146095,"routes":["FD2","FD8"]},
    {"id":"H25","name":"Museum Keris B","lat":-7.568829291,"lon":110.8106188,"routes":["FD8"]},
    {"id":"H26","name":"Mangkunegaran","lat":-7.567624751,"lon":110.8220978,"routes":["FD9"]},
    {"id":"H27","name":"Sahid","lat":-7.564166826,"lon":110.8185673,"routes":["FD8","FD9"]},
    {"id":"H28","name":"Pasar Klewer","lat":-7.575037806,"lon":110.8264383,"routes":["FD10"]},
    {"id":"H29","name":"Pasar Pucang Sawit A","lat":-7.567996022,"lon":110.8582507,"routes":["FD10"]}
  ];

  const wisata_data = [
    {"id":"W01","name":"Solo Safari","lat":-7.564391741,"lon":110.8586613,"halte":["H01"],"hours":"08:30 - 16:30","cost":"weekday: Rp45,000 (child), Rp55,000 (adult); weekend: Rp60,000 (child), Rp75,000 (adult)"},
    {"id":"W02","name":"Danau UNS","lat":-7.561172246,"lon":110.8581931,"halte":["H02"],"hours":"24 jam","cost":"Free"},
    {"id":"W03","name":"Benteng Vastenburg","lat":-7.571804006,"lon":110.8307858,"halte":["H03","H10"],"hours":"24 jam","cost":"Free"},
    {"id":"W04","name":"Kampung Wisata Batik Kauman","lat":-7.573215566,"lon":110.8263633,"halte":["H04"],"hours":"09:00 - 18:00 (weekday), 08:00 - 18:00 (weekend)","cost":"Free"},
    {"id":"W05","name":"Pasar Triwindu","lat":-7.568984669,"lon":110.8225384,"halte":["H05"],"hours":"09:00 - 16:00","cost":"Free"},
    {"id":"W06","name":"Taman Sriwedari","lat":-7.568224905,"lon":110.8129629,"halte":["H06","H07","H20"],"hours":"24 jam","cost":"Free"},
    {"id":"W07","name":"De Tjolomadoe","lat":-7.533922576,"lon":110.7498663,"halte":["H08","H16","H21"],"hours":"09:00 - 17:00","cost":"Rp40,000"},
    {"id":"W08","name":"Lapangan Makamhaji","lat":-7.5691203,"lon":110.7831005,"halte":["H09"],"hours":"24 jam","cost":"Free"},
    {"id":"W09","name":"Balaikota Surakarta","lat":-7.569192352,"lon":110.8296584,"halte":["H11"],"hours":"24 jam","cost":"Free"},
    {"id":"W10","name":"Pasar Gede","lat":-7.569143893,"lon":110.8314553,"halte":["H12"],"hours":"24 jam","cost":"Free"},
    {"id":"W11","name":"Solo Techno Park","lat":-7.555835181,"lon":110.8538009,"halte":["H13"],"hours":"07:30 - 16:00","cost":"Free"},
    {"id":"W12","name":"Taman Cerdas","lat":-7.553839457,"lon":110.8534741,"halte":["H14"],"hours":"09:00 - 21:00","cost":"Free"},
    {"id":"W13","name":"Taman Lansia","lat":-7.55669203,"lon":110.8607455,"halte":["H15"],"hours":"24 jam","cost":"Free"},
    {"id":"W14","name":"Stadion Manahan","lat":-7.555259829,"lon":110.8065227,"halte":["H17"],"hours":"05:30 - 21:00","cost":"Free"},
    {"id":"W15","name":"Taman Tirtonadi","lat":-7.551283848,"lon":110.8204733,"halte":["H18"],"hours":"24 jam","cost":"Free"},
    {"id":"W16","name":"Tumurun Private Museum","lat":-7.570257605,"lon":110.8164116,"halte":["H19","H23"],"hours":"Tue-Thu 13:00-15:00, Fri-Sun 10:00-15:00","cost":"Rp25,000"},
    {"id":"W17","name":"Ngarsopuro Night Market","lat":-7.568494751,"lon":110.822291,"halte":["H22"],"hours":"17:00 - 23:00","cost":"Free"},
    {"id":"W18","name":"Taman Balikota Solo","lat":-7.569219287,"lon":110.8298679,"halte":["H11"],"hours":"24 jam","cost":"Free"},
    {"id":"W19","name":"Museum Radya Pustaka","lat":-7.568292105,"lon":110.8144969,"halte":["H24"],"hours":"08:00 - 16:00","cost":"Rp10,000 (general), Rp7,500 (student), Rp5,000 (Solo student)"},
    {"id":"W20","name":"Pasar Malangjiwan Colomadu","lat":-7.531636047,"lon":110.7472482,"halte":["H21"],"hours":"24 jam","cost":"Free"},
    {"id":"W21","name":"Museum Keris Nusantara","lat":-7.568754681,"lon":110.8107542,"halte":["H25"],"hours":"08:00 - 16:00","cost":"Rp10,000"},
    {"id":"W22","name":"Loji Gandrung","lat":-7.566305927,"lon":110.8095326,"halte":["H06"],"hours":"08:00 - 16:00","cost":"Rp10,000"},
    {"id":"W23","name":"Gedung Wayang Orang Dance Theatre","lat":-7.56905024,"lon":110.812558,"halte":["H24","H07"],"hours":"19:00 - 23:00","cost":"Not specified"},
    {"id":"W24","name":"House of Danar Hadi","lat":-7.568506445,"lon":110.8162107,"halte":["H19"],"hours":"09:00 - 17:00","cost":"Rp35,000 (general), Rp15,000 (student)"},
    {"id":"W25","name":"Taman Punggawan Ngesus","lat":-7.564517132,"lon":110.818271,"halte":["H27"],"hours":"24 jam","cost":"Free"},
    {"id":"W26","name":"Pura Mangkunegaran","lat":-7.566613944,"lon":110.8228758,"halte":["H26"],"hours":"09:00 - 15:00","cost":"Rp20,000"},
    {"id":"W27","name":"Pasar Klewer","lat":-7.575178766,"lon":110.8267555,"halte":["H28"],"hours":"24 jam","cost":"Free"},
    {"id":"W28","name":"Taman Sunan Jogo Kali","lat":-7.569809858,"lon":110.8581447,"halte":["H29"],"hours":"06:00 - 21:00","cost":"Free"}
  ];

  const routeColors = {
    "K1": "#FF6B6B",
    "K3": "#4ECDC4",
    "K4": "#45B7D1",
    "K5": "#96CEB4",
    "K6": "#FECA57",
    "FD2": "#FF9FF3",
    "FD7": "#54A0FF",
    "FD8": "#5F27CD",
    "FD9": "#00D2D3",
    "FD10": "#FF9F43"
  };

  const routeOrder = {
    "K1": ["H01", "H02", "H03", "H04", "H05", "H06", "H07", "H08"],
    "K3": ["H09", "H04", "H10", "H11", "H12", "H13", "H14", "H15"],
    "K4": ["H16", "H17", "H18"],
    "K5": ["H19", "H20", "H21"],
    "K6": ["H18", "H22", "H23"],
    "FD2": ["H01", "H11", "H24"],
    "FD8": ["H25", "H06", "H07", "H24", "H19", "H27"],
    "FD9": ["H26", "H27"],
    "FD10": ["H28", "H29"]
  };

  const map = L.map('map').setView([-7.56, 110.82], 13);
  let currentRouteControl = null;

  L.tileLayer('https://{s}.tile.openstreetmap.org/{z}/{x}/{y}.png', {
    attribution: '© OpenStreetMap contributors'
  }).addTo(map);

  // Tambahkan marker halte
  halte_data.forEach(h => {
    L.marker([h.lat, h.lon], {
      icon: L.icon({
        iconUrl: 'https://unpkg.com/leaflet@1.9.4/dist/images/marker-icon.png',
        iconSize: [25, 41],
        iconAnchor: [12, 41],
        popupAnchor: [1, -34]
      })
    }).addTo(map)
      .bindPopup(`<b>${h.name}</b><br>ID: ${h.id}<br>Rute: ${h.routes.join(", ")}`);
  });

  // Tambahkan marker tempat wisata
  wisata_data.forEach(w => {
    L.circleMarker([w.lat, w.lon], {
      radius: 5,
      color: 'purple',
      fillColor: 'purple',
      fillOpacity: 0.6
    }).addTo(map)
      .bindPopup(`<b>${w.name}</b><br>Jam: ${w.hours}<br>Biaya: ${w.cost}<br>Dekat Halte: ${w.halte.join(", ")}`);
  });

  // Tambahkan legenda
  const legend = L.control({ position: 'bottomleft' });
  legend.onAdd = function(map) {
    const div = L.DomUtil.create('div', 'legend');
    let legendContent = '<b>Legenda</b><br>';
    for (const [route, color] of Object.entries(routeColors)) {
      legendContent += `<div><span class="legend-color" style="background:${color}"></span>Rute ${route}</div>`;
    }
    legendContent += `<div><img src="https://unpkg.com/leaflet@1.9.4/dist/images/marker-icon.png" width="15" height="25"> Halte</div>`;
    legendContent += `<div><span style="background:purple;border-radius:50%;width:10px;height:10px;display:inline-block;"></span> Tempat Wisata</div>`;
    div.innerHTML = legendContent;
    return div;
  };
  legend.addTo(map);

  // Isi dropdown halte
  const startHalteSelect = document.getElementById('start-halte');
  const endHalteSelect = document.getElementById('end-halte');
  const startHalteWisataSelect = document.getElementById('start-halte-wisata');
  halte_data.forEach(h => {
    const option = document.createElement('option');
    option.value = h.id;
    option.text = `${h.id}: ${h.name}`;
    startHalteSelect.appendChild(option.cloneNode(true));
    endHalteSelect.appendChild(option.cloneNode(true));
    startHalteWisataSelect.appendChild(option);
  });

  // Isi dropdown wisata
  const wisataSelect = document.getElementById('wisata');
  wisata_data.forEach(w => {
    const option = document.createElement('option');
    option.value = w.name;
    option.text = w.name;
    wisataSelect.appendChild(option);
  });

  // Fungsi untuk menghitung jarak Haversine
  function haversine(lat1, lon1, lat2, lon2) {
    const R = 6371.0; // Radius bumi dalam km
    const dLat = (lat2 - lat1) * Math.PI / 180;
    const dLon = (lon2 - lon1) * Math.PI / 180;
    const a = Math.sin(dLat/2) * Math.sin(dLat/2) +
              Math.cos(lat1 * Math.PI / 180) * Math.cos(lat2 * Math.PI / 180) *
              Math.sin(dLon/2) * Math.sin(dLon/2);
    const c = 2 * Math.asin(Math.sqrt(a));
    return R * c;
  }

  // Fungsi untuk menghitung waktu tempuh
  function calculateTravelTime(distanceKm, speedKmh = 30.0) {
    return (distanceKm / speedKmh) * 60; // Konversi ke menit
  }

  // Fungsi untuk mencari rute antar halte
  function findRoute() {
    const startId = startHalteSelect.value;
    const endId = endHalteSelect.value;
    if (!startId || !endId) {
      alert("Pilih halte awal dan tujuan!");
      return;
    }
    if (startId === endId) {
      alert("Halte awal dan tujuan tidak boleh sama!");
      return;
    }

    // Cari rute menggunakan OSRM
    const startHalte = halte_data.find(h => h.id === startId);
    const endHalte = halte_data.find(h => h.id === endId);
    const waypoints = [
      L.latLng(startHalte.lat, startHalte.lon),
      L.latLng(endHalte.lat, endHalte.lon)
>>>>>>> 50ec3d3c
    ];

    if (currentRouteControl) {
      map.removeControl(currentRouteControl);
    }

    currentRouteControl = L.Routing.control({
      waypoints: waypoints,
      lineOptions: {
        styles: [{ color: '#FF0000', weight: 4, opacity: 0.7 }]
      },
      createMarker: () => null,
      router: L.Routing.osrmv1({
        serviceUrl: 'https://router.project-osrm.org/route/v1'
      }),
      addWaypoints: false,
      draggableWaypoints: false,
      fitSelectedRoutes: true,
      show: false
    })
    .on('routesfound', function(e) {
      const route = e.routes[0];
      const distance = route.summary.totalDistance / 1000; // km
      const time = route.summary.totalTime / 60; // menit
      document.getElementById('route-result').innerHTML = `
        <b>Rute Ditemukan!</b><br>
        Dari: ${startHalte.name}<br>
        Ke: ${endHalte.name}<br>
        Jarak: ${distance.toFixed(1)} km<br>
        Waktu: ~${Math.round(time)} menit<br>
        Biaya Estimasi: Rp 3700
      `;
    })
    .on('routingerror', function(e) {
      console.error('Kesalahan routing:', e.error);
      alert('Gagal memuat rute. Silakan cek konsol browser untuk detail.');
    })
    .addTo(map);
  }

  // Fungsi untuk mencari rute ke wisata
  function findRouteToWisata() {
    const startId = startHalteWisataSelect.value;
    const wisataName = wisataSelect.value;
    if (!startId || !wisataName) {
      alert("Pilih halte awal dan tempat wisata!");
      return;
    }

    const startHalte = halte_data.find(h => h.id === startId);
    const wisata = wisata_data.find(w => w.name === wisataName);
    if (!wisata) {
      alert("Tempat wisata tidak ditemukan!");
      return;
    }

    // Cari halte terdekat ke wisata
    let bestHalteId = null;
    let minDistance = Infinity;
    wisata.halte.forEach(halteId => {
      const halte = halte_data.find(h => h.id === halteId);
      if (halte) {
        const distance = haversine(halte.lat, halte.lon, wisata.lat, wisata.lon);
        if (distance < minDistance) {
          minDistance = distance;
          bestHalteId = halteId;
        }
      }
    });

    if (!bestHalteId) {
      alert("Tidak ada halte yang terkait dengan tempat wisata ini!");
      return;
    }

    const endHalte = halte_data.find(h => h.id === bestHalteId);
    const waypoints = [
      L.latLng(startHalte.lat, startHalte.lon),
      L.latLng(endHalte.lat, endHalte.lon)
    ];

    if (currentRouteControl) {
      map.removeControl(currentRouteControl);
    }

    currentRouteControl = L.Routing.control({
      waypoints: waypoints,
      lineOptions: {
        styles: [{ color: '#FF0000', weight: 4, opacity: 0.7 }]
      },
      createMarker: () => null,
      router: L.Routing.osrmv1({
        serviceUrl: 'https://router.project-osrm.org/route/v1'
      }),
      addWaypoints: false,
      draggableWaypoints: false,
      fitSelectedRoutes: true,
      show: false
    })
    .on('routesfound', function(e) {
      const route = e.routes[0];
      const distance = route.summary.totalDistance / 1000; // km
      const time = route.summary.totalTime / 60; // menit
      const walkingTime = minDistance * 12; // menit
      document.getElementById('route-result').innerHTML = `
        <b>Rute ke ${wisata.name} Ditemukan!</b><br>
        Dari: ${startHalte.name}<br>
        Ke Halte: ${endHalte.name}<br>
        Jarak Bus: ${distance.toFixed(1)} km<br>
        Waktu Bus: ~${Math.round(time)} menit<br>
        Jarak Jalan Kaki: ${minDistance.toFixed(1)} km (~${Math.round(walkingTime)} menit)<br>
        Jam Operasional: ${wisata.hours}<br>
        Biaya Masuk: ${wisata.cost}<br>
        Biaya Transportasi: Rp 3700
      `;
    })
    .on('routingerror', function(e) {
      console.error('Kesalahan routing:', e.error);
      alert('Gagal memuat rute. Silakan cek konsol browser untuk detail.');
    })
    .addTo(map);
  }

  // Fungsi untuk menampilkan daftar halte
  function showHalteList() {
    let result = '<b>Daftar Halte</b><ul>';
    halte_data.sort((a, b) => a.id.localeCompare(b.id)).forEach(h => {
      result += `<li>${h.id}: ${h.name} (Rute: ${h.routes.join(", ")})</li>`;
    });
    result += '</ul>';
    document.getElementById('route-result').innerHTML = result;
  }

  // Fungsi untuk menampilkan daftar tempat wisata
  function showWisataList() {
    let result = '<b>Daftar Tempat Wisata</b><ul>';
    wisata_data.sort((a, b) => a.id.localeCompare(b.id)).forEach(w => {
      result += `<li>${w.id}: ${w.name} (Dekat Halte: ${w.halte.join(", ")})<br>Jam: ${w.hours}<br>Biaya: ${w.cost}</li>`;
    });
    result += '</ul>';
    document.getElementById('route-result').innerHTML = result;
  }

  // Gambar rute trayek menggunakan OSRM
  Object.entries(routeOrder).forEach(([route, halteIds]) => {
    const waypoints = halteIds
      .map(id => {
        const halte = halte_data.find(h => h.id === id);
        return halte ? [halte.lat, halte.lon] : null;
      })
      .filter(coord => coord !== null)
      .map(coord => L.latLng(coord[0], coord[1]));

    if (waypoints.length > 1) {
      console.log(`Memproses rute ${route} dengan waypoints:`, waypoints);
      L.Routing.control({
        waypoints: waypoints,
        lineOptions: {
          styles: [{ color: routeColors[route] || "gray", weight: 4, opacity: 0.7 }]
        },
        createMarker: () => null,
        router: L.Routing.osrmv1({
          serviceUrl: 'https://router.project-osrm.org/route/v1'
        }),
        addWaypoints: false,
        draggableWaypoints: false,
        fitSelectedRoutes: false,
        show: false
      })
      .on('routesfound', function(e) {
        console.log(`Rute ${route} ditemukan:`, e.routes);
        e.routes.forEach(r => {
          L.polyline(r.coordinates, {
            color: routeColors[route] || "gray",
            weight: 4,
            opacity: 0.7
          }).addTo(map).bindPopup(`Trayek: ${route}`);
        });
      })
      .on('routingerror', function(e) {
        console.error(`Kesalahan routing untuk ${route}:`, e.error);
      })
      .addTo(map);
    } else {
      console.warn(`Rute ${route} memiliki waypoints tidak cukup:`, waypoints);
    }
  });
</script>
</body>
</html><|MERGE_RESOLUTION|>--- conflicted
+++ resolved
@@ -54,44 +54,6 @@
   </style>
 </head>
 <body>
-<<<<<<< HEAD
-  <div id="map"></div>
-    <div>
-      <iframe width="100%" height="300px" frameborder="0" allowfullscreen src="https://umap.openstreetmap.fr/en/map/objek-wisata_1230706?scaleControl=false&miniMap=false&scrollWheelZoom=false&zoomControl=true&allowEdit=false&moreControl=true&searchControl=null&tilelayersControl=null&embedControl=null&datalayersControl=true&onLoadPanel=undefined&captionBar=false"></iframe>
-    </div>
-
-    <script>
-    const halteData = [
-      { id: "H01", name: "Jurug (Solo Safari)", lat: -7.56513474408024, lon: 110.858685876169, routes: ["K1", "FD2"] },
-      { id: "H02", name: "UNS", lat: -7.56455236195493, lon: 110.8561722718, routes: ["K1"] },
-      { id: "H03", name: "Vastenburg", lat: -7.57175743180982, lon: 110.8297470581, routes: ["K1"] },
-      { id: "H04", name: "Gladag", lat: -7.57203341152584, lon: 110.827739168751, routes: ["K1"] },
-      { id: "H05", name: "Pasar Pon Selatan", lat: -7.57053451729552, lon: 110.822770250784, routes: ["K1"] },
-      { id: "H06", name: "Sriwedari 1 Selatan", lat: -7.56729936753916, lon: 110.812057143543, routes: ["K1", "FD8"] },
-      { id: "H07", name: "Sriwedari 2 Selatan", lat: -7.56795480396892, lon: 110.814320671231, routes: ["K1", "FD8"] },
-      { id: "H08", name: "Colomadu Utara", lat: -7.53253942382143, lon: 110.748923594566, routes: ["K1"] },
-      { id: "H09", name: "Tugu Lilin", lat: -7.567581219, lon: 110.7835961, routes: ["K3"] },
-      { id: "H10", name: "Vestenburg (Kantor Pos)", lat: -7.57140133360988, lon: 110.829647652826, routes: ["K3"] },
-      { id: "H11", name: "Balai Kota", lat: -7.56993057310902, lon: 110.830046989632, routes: ["K3", "FD2"] },
-      { id: "H12", name: "Pasar Gede", lat: -7.5684698254206, lon: 110.831727375632, routes: ["K3"] },
-      { id: "H13", name: "Solo Techno Park", lat: -7.55653679470118, lon: 110.852209973442, routes: ["K3"] },
-      { id: "H14", name: "Kantor Kecamatan Jebres", lat: -7.55541900174376, lon: 110.854977935521, routes: ["K3"] },
-      { id: "H15", name: "Halte RS Jiwa / Taman Lansia", lat: -7.55707042819373, lon: 110.860610255225, routes: ["K3"] },
-      { id: "H16", name: "Halte Kecamatan Colomadu", lat: -7.532634345, lon: 110.7487969, routes: ["K4"] },
-      { id: "H17", name: "Stadion Manahan", lat: -7.556663684, lon: 110.8048193, routes: ["K4"] },
-      { id: "H18", name: "Terminal Tirtonadi", lat: -7.551298569, lon: 110.8182099, routes: ["K4", "K6"] },
-      { id: "H19", name: "Ngapeman", lat: -7.568500872, lon: 110.8166443, routes: ["K5", "FD8"] },
-      { id: "H20", name: "Sriwedari", lat: -7.567047482, lon: 110.8118452, routes: ["K5"] },
-      { id: "H21", name: "Landasan Udara (Pasar Colomadu)", lat: -7.53171343, lon: 110.7473448, routes: ["K5", "FD7"] },
-      { id: "H22", name: "Ngarsopuro", lat: -7.569086355, lon: 110.8221284, routes: ["K6"] },
-      { id: "H23", name: "Pasar Kembang", lat: -7.571950677, lon: 110.8166645, routes: ["K6"] },
-      { id: "H24", name: "Sriwedari 2 Utara", lat: -7.567852615, lon: 110.8146095, routes: ["FD2", "FD8"] },
-      { id: "H25", name: "Museum Keris B", lat: -7.568829291, lon: 110.8106188, routes: ["FD8"] },
-      { id: "H26", name: "Mangkunegaran", lat: -7.567624751, lon: 110.8220978, routes: ["FD9"] },
-      { id: "H27", name: "Sahid", lat: -7.564166826, lon: 110.8185673, routes: ["FD8", "FD9"] },
-      { id: "H28", name: "Pasar Klewer", lat: -7.575037806, lon: 110.8264383, routes: ["FD10"] },
-      { id: "H29", name: "Pasar Pucang Sawit A", lat: -7.567996022, lon: 110.8582507, routes: ["FD10"] },
-=======
 <div id="map"></div>
 <div id="controls">
   <h3>Sistem Perencanaan Rute Bus Solo Trans</h3>
@@ -319,7 +281,7 @@
     const waypoints = [
       L.latLng(startHalte.lat, startHalte.lon),
       L.latLng(endHalte.lat, endHalte.lon)
->>>>>>> 50ec3d3c
+// 50ec3d3c3aa3f287b7defa81b28b3a45593210b3
     ];
 
     if (currentRouteControl) {
